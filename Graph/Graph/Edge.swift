//
//  Edge.swift
//  Graph
//
//  Created by Andrew McKnight on 5/8/16.
//

import Foundation

public struct Edge<T>: Equatable where T: Hashable {

  public let from: Vertex<T>
  public let to: Vertex<T>

  public let weight: Double?

}

extension Edge: CustomStringConvertible {

  public var description: String {
    guard let unwrappedWeight = weight else {
      return "\(from.description) -> \(to.description)"
    }
    return "\(from.description) -(\(unwrappedWeight))-> \(to.description)"
  }

}

extension Edge: Hashable {

<<<<<<< HEAD

    public func hash(into hasher: inout Hasher) {
              hasher.combine(from)
              hasher.combine(to)
           if weight != nil {
                hasher.combine(weight)
             }
            }
    
=======
  public func hash(into hasher: inout Hasher) {
    hasher.combine(from.description)
    hasher.combine(to.description)
    hasher.combine(weight)
  }
>>>>>>> bcd9eb3e
}

public func == <T>(lhs: Edge<T>, rhs: Edge<T>) -> Bool {
  guard lhs.from == rhs.from else {
    return false
  }

  guard lhs.to == rhs.to else {
    return false
  }

  guard lhs.weight == rhs.weight else {
    return false
  }

  return true
}<|MERGE_RESOLUTION|>--- conflicted
+++ resolved
@@ -29,8 +29,6 @@
 
 extension Edge: Hashable {
 
-<<<<<<< HEAD
-
     public func hash(into hasher: inout Hasher) {
               hasher.combine(from)
               hasher.combine(to)
@@ -39,13 +37,7 @@
              }
             }
     
-=======
-  public func hash(into hasher: inout Hasher) {
-    hasher.combine(from.description)
-    hasher.combine(to.description)
-    hasher.combine(weight)
-  }
->>>>>>> bcd9eb3e
+
 }
 
 public func == <T>(lhs: Edge<T>, rhs: Edge<T>) -> Bool {
