--- conflicted
+++ resolved
@@ -1,8 +1,6 @@
 <?xml version="1.0" encoding="UTF-8"?>
 <Workspace
    version = "1.0">
-<<<<<<< HEAD
-=======
    <FileRef
       location = "group:README.markdown">
    </FileRef>
@@ -47,7 +45,6 @@
          location = "group:README.markdown">
       </FileRef>
    </Group>
->>>>>>> b9875ca2
    <Group
       location = "group:All-Pairs Shortest Paths"
       name = "All-Pairs Shortest Paths">
