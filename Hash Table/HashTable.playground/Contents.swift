//: Playground - noun: a place where people can play
<<<<<<< HEAD
// last checked with Xcode 9.0b4
=======
>>>>>>> fdd9e049
#if swift(>=4.0)
print("Hello, Swift 4!")
#endif
// Playing with hash values

"firstName".hashValue
abs("firstName".hashValue) % 5

"lastName".hashValue
abs("lastName".hashValue) % 5

"hobbies".hashValue
abs("hobbies".hashValue) % 5

// Playing with the hash table

var hashTable = HashTable<String, String>(capacity: 5)

hashTable["firstName"] = "Steve"
hashTable["lastName"] = "Jobs"
hashTable["hobbies"] = "Programming Swift"

print(hashTable)
print(hashTable.debugDescription)

let x = hashTable["firstName"]
hashTable["firstName"] = "Tim"

let y = hashTable["firstName"]
hashTable["firstName"] = nil

let z = hashTable["firstName"]

print(hashTable)
print(hashTable.debugDescription)<|MERGE_RESOLUTION|>--- conflicted
+++ resolved
@@ -1,8 +1,5 @@
 //: Playground - noun: a place where people can play
-<<<<<<< HEAD
-// last checked with Xcode 9.0b4
-=======
->>>>>>> fdd9e049
+
 #if swift(>=4.0)
 print("Hello, Swift 4!")
 #endif
