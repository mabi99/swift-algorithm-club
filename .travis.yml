language: objective-c
osx_image: xcode8
# sudo: false

install:

# - ./install_swiftlint.sh

script:

# - xcodebuild test -project ./All-Pairs\ Shortest\ Paths/APSP/APSP.xcodeproj -scheme APSPTests
<<<<<<< HEAD
  - xcodebuild test -project ./Array2D/Tests/Tests.xcodeproj -scheme Tests
  - xcodebuild test -project ./AVL\ Tree/Tests/Tests.xcodeproj -scheme Tests
  - xcodebuild test -project ./Binary\ Search/Tests/Tests.xcodeproj -scheme Tests
=======
- xcodebuild test -project ./Array2D/Tests/Tests.xcodeproj -scheme Tests
- xcodebuild test -project ./AVL\ Tree/Tests/Tests.xcodeproj -scheme Tests
- xcodebuild test -project ./Binary\ Search/Tests/Tests.xcodeproj -scheme Tests
>>>>>>> 8527a528
# - xcodebuild test -project ./Binary\ Search\ Tree/Solution\ 1/Tests/Tests.xcodeproj -scheme Tests
# - xcodebuild test -project ./Bloom\ Filter/Tests/Tests.xcodeproj -scheme Tests
# - xcodebuild test -project ./Bounded\ Priority\ Queue/Tests/Tests.xcodeproj -scheme Tests
# - xcodebuild test -project ./Breadth-First\ Search/Tests/Tests.xcodeproj -scheme Tests
# - xcodebuild test -project ./Bucket\ Sort/Tests/Tests.xcodeproj -scheme Tests
# - xcodebuild test -project ./B-Tree/Tests/Tests.xcodeproj -scheme Tests
# - xcodebuild test -project ./Counting\ Sort/Tests/Tests.xcodeproj -scheme Tests
# - xcodebuild test -project ./Depth-First\ Search/Tests/Tests.xcodeproj -scheme Tests
# - xcodebuild test -project ./Graph/Graph.xcodeproj -scheme GraphTests
# - xcodebuild test -project ./Heap/Tests/Tests.xcodeproj -scheme Tests
# - xcodebuild test -project ./Heap\ Sort/Tests/Tests.xcodeproj -scheme Tests
# - xcodebuild test -project ./Insertion\ Sort/Tests/Tests.xcodeproj -scheme Tests
# - xcodebuild test -project ./K-Means/Tests/Tests.xcodeproj -scheme Tests
# - xcodebuild test -project ./Linked\ List/Tests/Tests.xcodeproj -scheme Tests
# - xcodebuild test -project ./Longest\ Common\ Subsequence/Tests/Tests.xcodeproj -scheme Tests
# - xcodebuild test -project ./Minimum\ Spanning\ Tree\ \(Unweighted\)/Tests/Tests.xcodeproj -scheme Tests
# - xcodebuild test -project ./Priority\ Queue/Tests/Tests.xcodeproj -scheme Tests
 - xcodebuild test -project ./Queue/Tests/Tests.xcodeproj -scheme Tests
# - xcodebuild test -project ./Quicksort/Tests/Tests.xcodeproj -scheme Tests
# - xcodebuild test -project ./Run-Length\ Encoding/Tests/Tests.xcodeproj -scheme Tests
# - xcodebuild test -project ./Select\ Minimum\ Maximum/Tests/Tests.xcodeproj -scheme Tests
# - xcodebuild test -project ./Selection\ Sort/Tests/Tests.xcodeproj -scheme Tests
# - xcodebuild test -project ./Shell\ Sort/Tests/Tests.xcodeproj -scheme Tests
# - xcodebuild test -project ./Shortest\ Path\ \(Unweighted\)/Tests/Tests.xcodeproj -scheme Tests
# - xcodebuild test -project ./Single-Source\ Shortest\ Paths\ \(Weighted\)/SSSP.xcodeproj -scheme SSSPTests
<<<<<<< HEAD
  - xcodebuild test -project ./Stack/Tests/Tests.xcodeproj -scheme Tests
=======
 - xcodebuild test -project ./Stack/Tests/Tests.xcodeproj -scheme Tests
>>>>>>> 8527a528
# - xcodebuild test -project ./Topological\ Sort/Tests/Tests.xcodeproj -scheme Tests<|MERGE_RESOLUTION|>--- conflicted
+++ resolved
@@ -9,15 +9,9 @@
 script:
 
 # - xcodebuild test -project ./All-Pairs\ Shortest\ Paths/APSP/APSP.xcodeproj -scheme APSPTests
-<<<<<<< HEAD
-  - xcodebuild test -project ./Array2D/Tests/Tests.xcodeproj -scheme Tests
-  - xcodebuild test -project ./AVL\ Tree/Tests/Tests.xcodeproj -scheme Tests
-  - xcodebuild test -project ./Binary\ Search/Tests/Tests.xcodeproj -scheme Tests
-=======
 - xcodebuild test -project ./Array2D/Tests/Tests.xcodeproj -scheme Tests
 - xcodebuild test -project ./AVL\ Tree/Tests/Tests.xcodeproj -scheme Tests
 - xcodebuild test -project ./Binary\ Search/Tests/Tests.xcodeproj -scheme Tests
->>>>>>> 8527a528
 # - xcodebuild test -project ./Binary\ Search\ Tree/Solution\ 1/Tests/Tests.xcodeproj -scheme Tests
 # - xcodebuild test -project ./Bloom\ Filter/Tests/Tests.xcodeproj -scheme Tests
 # - xcodebuild test -project ./Bounded\ Priority\ Queue/Tests/Tests.xcodeproj -scheme Tests
@@ -35,7 +29,7 @@
 # - xcodebuild test -project ./Longest\ Common\ Subsequence/Tests/Tests.xcodeproj -scheme Tests
 # - xcodebuild test -project ./Minimum\ Spanning\ Tree\ \(Unweighted\)/Tests/Tests.xcodeproj -scheme Tests
 # - xcodebuild test -project ./Priority\ Queue/Tests/Tests.xcodeproj -scheme Tests
- - xcodebuild test -project ./Queue/Tests/Tests.xcodeproj -scheme Tests
+- xcodebuild test -project ./Queue/Tests/Tests.xcodeproj -scheme Tests
 # - xcodebuild test -project ./Quicksort/Tests/Tests.xcodeproj -scheme Tests
 # - xcodebuild test -project ./Run-Length\ Encoding/Tests/Tests.xcodeproj -scheme Tests
 # - xcodebuild test -project ./Select\ Minimum\ Maximum/Tests/Tests.xcodeproj -scheme Tests
@@ -43,9 +37,5 @@
 # - xcodebuild test -project ./Shell\ Sort/Tests/Tests.xcodeproj -scheme Tests
 # - xcodebuild test -project ./Shortest\ Path\ \(Unweighted\)/Tests/Tests.xcodeproj -scheme Tests
 # - xcodebuild test -project ./Single-Source\ Shortest\ Paths\ \(Weighted\)/SSSP.xcodeproj -scheme SSSPTests
-<<<<<<< HEAD
-  - xcodebuild test -project ./Stack/Tests/Tests.xcodeproj -scheme Tests
-=======
- - xcodebuild test -project ./Stack/Tests/Tests.xcodeproj -scheme Tests
->>>>>>> 8527a528
+- xcodebuild test -project ./Stack/Tests/Tests.xcodeproj -scheme Tests
 # - xcodebuild test -project ./Topological\ Sort/Tests/Tests.xcodeproj -scheme Tests