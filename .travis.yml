language: objective-c
osx_image: xcode8
# sudo: false

install:

# - ./install_swiftlint.sh

script:

# - xcodebuild test -project ./All-Pairs\ Shortest\ Paths/APSP/APSP.xcodeproj -scheme APSPTests
- xcodebuild test -project ./Array2D/Tests/Tests.xcodeproj -scheme Tests
- xcodebuild test -project ./AVL\ Tree/Tests/Tests.xcodeproj -scheme Tests
- xcodebuild test -project ./Binary\ Search/Tests/Tests.xcodeproj -scheme Tests
# - xcodebuild test -project ./Binary\ Search\ Tree/Solution\ 1/Tests/Tests.xcodeproj -scheme Tests
- xcodebuild test -project ./Bloom\ Filter/Tests/Tests.xcodeproj -scheme Tests
# - xcodebuild test -project ./Bounded\ Priority\ Queue/Tests/Tests.xcodeproj -scheme Tests
# - xcodebuild test -project ./Breadth-First\ Search/Tests/Tests.xcodeproj -scheme Tests
# - xcodebuild test -project ./Bucket\ Sort/Tests/Tests.xcodeproj -scheme Tests
- xcodebuild test -project ./B-Tree/Tests/Tests.xcodeproj -scheme Tests
# - xcodebuild test -project ./Counting\ Sort/Tests/Tests.xcodeproj -scheme Tests
# - xcodebuild test -project ./Depth-First\ Search/Tests/Tests.xcodeproj -scheme Tests
# - xcodebuild test -project ./Graph/Graph.xcodeproj -scheme GraphTests
# - xcodebuild test -project ./Heap/Tests/Tests.xcodeproj -scheme Tests
# - xcodebuild test -project ./Heap\ Sort/Tests/Tests.xcodeproj -scheme Tests
- xcodebuild test -project ./Insertion\ Sort/Tests/Tests.xcodeproj -scheme Tests
# - xcodebuild test -project ./K-Means/Tests/Tests.xcodeproj -scheme Tests
# - xcodebuild test -project ./Linked\ List/Tests/Tests.xcodeproj -scheme Tests
- xcodebuild test -project ./Longest\ Common\ Subsequence/Tests/Tests.xcodeproj -scheme Tests
# - xcodebuild test -project ./Minimum\ Spanning\ Tree\ \(Unweighted\)/Tests/Tests.xcodeproj -scheme Tests
# - xcodebuild test -project ./Priority\ Queue/Tests/Tests.xcodeproj -scheme Tests
- xcodebuild test -project ./Queue/Tests/Tests.xcodeproj -scheme Tests
# - xcodebuild test -project ./Quicksort/Tests/Tests.xcodeproj -scheme Tests
# - xcodebuild test -project ./Run-Length\ Encoding/Tests/Tests.xcodeproj -scheme Tests
# - xcodebuild test -project ./Select\ Minimum\ Maximum/Tests/Tests.xcodeproj -scheme Tests
- xcodebuild test -project ./Selection\ Sort/Tests/Tests.xcodeproj -scheme Tests
# - xcodebuild test -project ./Shell\ Sort/Tests/Tests.xcodeproj -scheme Tests
# - xcodebuild test -project ./Shortest\ Path\ \(Unweighted\)/Tests/Tests.xcodeproj -scheme Tests
# - xcodebuild test -project ./Single-Source\ Shortest\ Paths\ \(Weighted\)/SSSP.xcodeproj -scheme SSSPTests
- xcodebuild test -project ./Stack/Tests/Tests.xcodeproj -scheme Tests
<<<<<<< HEAD
# - xcodebuild test -project ./Topological\ Sort/Tests/Tests.xcodeproj -scheme Tests
- xcodebuild test -project ./Treap/Treap/Treap.xcodeproj -scheme Tests
=======
- xcodebuild test -project ./Topological\ Sort/Tests/Tests.xcodeproj -scheme Tests
>>>>>>> 67a2659a
<|MERGE_RESOLUTION|>--- conflicted
+++ resolved
@@ -38,9 +38,5 @@
 # - xcodebuild test -project ./Shortest\ Path\ \(Unweighted\)/Tests/Tests.xcodeproj -scheme Tests
 # - xcodebuild test -project ./Single-Source\ Shortest\ Paths\ \(Weighted\)/SSSP.xcodeproj -scheme SSSPTests
 - xcodebuild test -project ./Stack/Tests/Tests.xcodeproj -scheme Tests
-<<<<<<< HEAD
-# - xcodebuild test -project ./Topological\ Sort/Tests/Tests.xcodeproj -scheme Tests
-- xcodebuild test -project ./Treap/Treap/Treap.xcodeproj -scheme Tests
-=======
 - xcodebuild test -project ./Topological\ Sort/Tests/Tests.xcodeproj -scheme Tests
->>>>>>> 67a2659a
+- xcodebuild test -project ./Treap/Treap/Treap.xcodeproj -scheme Tests