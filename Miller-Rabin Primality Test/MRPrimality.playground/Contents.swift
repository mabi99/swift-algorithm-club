--- conflicted
+++ resolved
@@ -1,10 +1,4 @@
 //: Playground - noun: a place where people can play
-
-<<<<<<< HEAD
-// last checked with Xcode 9.0b4
-#if swift(>=4.0)
-print("Hello, Swift 4!")
-#endif
 
 do {
     // Real primes
@@ -29,28 +23,4 @@
     try checkWithMillerRabin(179426363, accuracy: 10)
 } catch {
     dump(error)
-}
-=======
-// Real primes
-mrPrimalityTest(5)
-mrPrimalityTest(439)
-mrPrimalityTest(1201)
-mrPrimalityTest(143477)
-mrPrimalityTest(1299869)
-mrPrimalityTest(15487361)
-mrPrimalityTest(179426363)
-mrPrimalityTest(32416187747)
-
-// Fake primes
-mrPrimalityTest(15)
-mrPrimalityTest(435)
-mrPrimalityTest(1207)
-mrPrimalityTest(143473)
-mrPrimalityTest(1291869)
-mrPrimalityTest(15487161)
-mrPrimalityTest(178426363)
-mrPrimalityTest(32415187747)
-
-// With iteration
-mrPrimalityTest(32416190071, iteration: 10)
->>>>>>> 264a5d10
+}