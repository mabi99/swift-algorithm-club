--- conflicted
+++ resolved
@@ -33,7 +33,6 @@
 // MARK: - RBNode
 
 public class RBTreeNode<T: Comparable>: Equatable {
-<<<<<<< HEAD
     public typealias RBNode = RBTreeNode<T>
     
     fileprivate var color: RBTreeColor = .black
@@ -97,75 +96,10 @@
     var uncle: RBNode? {
         return parent?.sibling
     }
-=======
-  public typealias RBNode = RBTreeNode<T>
-  
-  fileprivate var color: RBTreeColor = .black
-  fileprivate var key: T?
-  var leftChild: RBNode?
-  var rightChild: RBNode?
-  fileprivate weak var parent: RBNode?
-  
-  public init(key: T?, leftChild: RBNode?, rightChild: RBNode?, parent: RBNode?) {
-    self.key = key
-    self.leftChild = leftChild
-    self.rightChild = rightChild
-    self.parent = parent
-    
-    self.leftChild?.parent = self
-    self.rightChild?.parent = self
-  }
-  
-  public convenience init(key: T?) {
-    self.init(key: key, leftChild: RBNode(), rightChild: RBNode(), parent: RBNode())
-  }
-  
-  // For initialising the nullLeaf
-  public convenience init() {
-    self.init(key: nil, leftChild: nil, rightChild: nil, parent: nil)
-    self.color = .black
-  }
-
-  public func getKey() -> T? {
-    return key
-  }
-  
-  var isRoot: Bool {
-    return parent == nil
-  }
-  
-  var isLeaf: Bool {
-    return rightChild == nil && leftChild == nil
-  }
-  
-  var isNullLeaf: Bool {
-    return key == nil && isLeaf && color == .black
-  }
-  
-  var isLeftChild: Bool {
-    return parent?.leftChild === self
-  }
-  
-  var isRightChild: Bool {
-    return parent?.rightChild === self
-  }
-  
-  var grandparent: RBNode? {
-    return parent?.parent
-  }
-  
-  var sibling: RBNode? {
-    if isLeftChild {
-      return parent?.rightChild
-    } else {
-      return parent?.leftChild
-    }
-  }
-  
-  var uncle: RBNode? {
-    return parent?.sibling
-  }
->>>>>>> 617187bf
+
+    public func getKey() -> T? {
+      return key
+    }
 }
 
 // MARK: - RedBlackTree
@@ -233,51 +167,6 @@
 // MARK: - Finding a nodes successor and predecessor
 
 extension RBTreeNode {
-<<<<<<< HEAD
-    /*
-     * Returns the inorder successor node of a node
-     * The successor is a node with the next larger key value of the current node
-     */
-    public func getSuccessor() -> RBNode? {
-        // If node has right child: successor min of this right tree
-        if let rightChild = self.rightChild {
-            if !rightChild.isNullLeaf {
-                return rightChild.minimum()
-            }
-        }
-        // Else go upward until node left child
-        var currentNode = self
-        var parent = currentNode.parent
-        while currentNode.isRightChild {
-            if let parent = parent {
-                currentNode = parent
-            }
-            parent = currentNode.parent
-        }
-        return parent
-    }
-=======
-  /*
-  * Returns the inorder predecessor node of a node
-  * The predecessor is a node with the next smaller key value of the current node
-  */
-  public func getPredecessor() -> RBNode? {
-    // if node has left child: predecessor is min of this left tree
-    if let leftChild = leftChild, !leftChild.isNullLeaf {
-      return leftChild.maximum()
-    }
-    // else go upward while node is left child
-    var currentNode = self
-    var parent = currentNode.parent
-    while currentNode.isLeftChild {
-      if let parent = parent {
-        currentNode = parent
-      }
-      parent = currentNode.parent
-    }
-    return parent
-  }
-
   /*
    * Returns the inorder successor node of a node
    * The successor is a node with the next larger key value of the current node
@@ -300,7 +189,27 @@
     }
     return parent
   }
->>>>>>> 617187bf
+  
+  /*
+  * Returns the inorder predecessor node of a node
+  * The predecessor is a node with the next smaller key value of the current node
+  */
+  public func getPredecessor() -> RBNode? {
+    // if node has left child: predecessor is min of this left tree
+    if let leftChild = leftChild, !leftChild.isNullLeaf {
+      return leftChild.maximum()
+    }
+    // else go upward while node is left child
+    var currentNode = self
+    var parent = currentNode.parent
+    while currentNode.isLeftChild {
+      if let parent = parent {
+        currentNode = parent
+      }
+      parent = currentNode.parent
+    }
+    return parent
+  }
 }
 
 // MARK: - Searching
