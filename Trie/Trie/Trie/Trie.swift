//
//  Trie.swift
//  Trie
//
//  Created by Rick Zaccone on 2016-12-12.
//  Copyright © 2016 Rick Zaccone. All rights reserved.
//

import Foundation


/// A node in the trie
class TrieNode<T: Hashable> {
<<<<<<< HEAD
    var value: T?
    weak var parentNode: TrieNode?
    var children: [T: TrieNode] = [:]
    var isTerminating = false
    var isLeaf: Bool {
        return children.count == 0
=======
  var value: T?
  weak var parentNode: TrieNode?
  var children: [T: TrieNode] = [:]
  var isTerminating = false
  var isLeaf: Bool {
    get {
      return children.count == 0
>>>>>>> ebaaac2d
    }
  }
  
  /// Initializes a node.
  ///
  /// - Parameters:
  ///   - value: The value that goes into the node
  ///   - parentNode: A reference to this node's parent
  init(value: T? = nil, parentNode: TrieNode? = nil) {
    self.value = value
    self.parentNode = parentNode
  }
  
  /// Adds a child node to self.  If the child is already present,
  /// do nothing.
  ///
  /// - Parameter value: The item to be added to this node.
  func add(value: T) {
    guard children[value] == nil else {
      return
    }
    children[value] = TrieNode(value: value, parentNode: self)
  }
}

/// A trie data structure containing words.  Each node is a single
/// character of a word.
<<<<<<< HEAD
class Trie: NSObject, NSCoding {
    typealias Node = TrieNode<Character>
    /// The number of words in the trie
    public var count: Int {
        return wordCount
    }
    /// Is the trie empty?
    public var isEmpty: Bool {
        return wordCount == 0
    }
    /// All words currently in the trie
    public var words: [String] {
        return wordsInSubtrie(rootNode: root, partialWord: "")
    }
    fileprivate let root: Node
    fileprivate var wordCount: Int

    /// Creates an empty trie.
    override init() {
        root = Node()
        wordCount = 0
        super.init()
    }

    // MARK: NSCoding

    /// Initializes the trie with words from an archive
    ///
    /// - Parameter decoder: Decodes the archive
    required convenience init?(coder decoder: NSCoder) {
        self.init()
        let words = decoder.decodeObject(forKey: "words") as? [String]
        for word in words! {
            self.insert(word: word)
        }
    }

    /// Encodes the words in the trie by putting them in an array then encoding
    /// the array.
    ///
    /// - Parameter coder: The object that will encode the array
    func encode(with coder: NSCoder) {
        coder.encode(self.words, forKey: "words")
    }
=======
class Trie {
  typealias Node = TrieNode<Character>
  /// The number of words in the trie
  public var count: Int {
    return wordCount
  }
  /// Is the trie empty?
  public var isEmpty: Bool {
    return wordCount == 0
  }
  /// All words currently in the trie
  public var words: [String] {
    return wordsInSubtrie(rootNode: root, partialWord: "")
  }
  fileprivate let root: Node
  fileprivate var wordCount: Int
  
  /// Creats an empty trie.
  init() {
    root = Node()
    wordCount = 0
  }
>>>>>>> ebaaac2d
}

// MARK: - Adds methods: insert, remove, contains
extension Trie {
  
  /// Inserts a word into the trie.  If the word is already present,
  /// there is no change.
  ///
  /// - Parameter word: the word to be inserted.
  func insert(word: String) {
    guard !word.isEmpty else {
      return
    }
    var currentNode = root
    for character in word.lowercased().characters {
      if let childNode = currentNode.children[character] {
        currentNode = childNode
      } else {
        currentNode.add(value: character)
        currentNode = currentNode.children[character]!
      }
    }
    // Word already present?
    guard !currentNode.isTerminating else {
      return
    }
    wordCount += 1
    currentNode.isTerminating = true
  }
  
  /// Determines whether a word is in the trie.
  ///
  /// - Parameter word: the word to check for
  /// - Returns: true if the word is present, false otherwise.
  func contains(word: String) -> Bool {
    guard !word.isEmpty else {
      return false
    }
    var currentNode = root
    for character in word.lowercased().characters {
      guard let childNode = currentNode.children[character] else {
        return false
      }
      currentNode = childNode
    }
    return currentNode.isTerminating
  }
  
  /// Attempts to walk to the terminating node of a word.  The
  /// search will fail if the word is not present.
  ///
  /// - Parameter word: the word in question
  /// - Returns: the node where the search ended, nil if the
  /// search failed.
  private func findTerminalNodeOf(word: String) -> Node? {
    var currentNode = root
    for character in word.lowercased().characters {
      guard let childNode = currentNode.children[character] else {
        return nil
      }
      currentNode = childNode
    }
    return currentNode.isTerminating ? currentNode : nil
  }
  
  /// Deletes a word from the trie by starting with the last letter
  /// and moving back, deleting nodes until either a non-leaf or a
  /// terminating node is found.
  ///
  /// - Parameter terminalNode: the node representing the last node
  /// of a word
  private func deleteNodesForWordEndingWith(terminalNode: Node) {
    var lastNode = terminalNode
    var character = lastNode.value
    while lastNode.isLeaf, let parentNode = lastNode.parentNode {
      lastNode = parentNode
      lastNode.children[character!] = nil
      character = lastNode.value
      if lastNode.isTerminating {
        break
      }
    }
  }
  
  /// Removes a word from the trie.  If the word is not present or
  /// it is empty, just ignore it.  If the last node is a leaf,
  /// delete that node and higher nodes that are leaves until a
  /// terminating node or non-leaf is found.  If the last node of
  /// the word has more children, the word is part of other words.
  /// Mark the last node as non-terminating.
  ///
  /// - Parameter word: the word to be removed
  func remove(word: String) {
    guard !word.isEmpty else {
      return
    }
    guard let terminalNode = findTerminalNodeOf(word: word) else {
      return
    }
    if terminalNode.isLeaf {
      deleteNodesForWordEndingWith(terminalNode: terminalNode)
    } else {
      terminalNode.isTerminating = false
    }
    wordCount -= 1
  }
  
  /// Returns an array of words in a subtrie of the trie
  ///
  /// - Parameters:
  ///   - rootNode: the root node of the subtrie
  ///   - partialWord: the letters collected by traversing to this node
  /// - Returns: the words in the subtrie
  func wordsInSubtrie(rootNode: Node, partialWord: String) -> [String] {
    var subtrieWords = [String]()
    var previousLetters = partialWord
    if let value = rootNode.value {
      previousLetters.append(value)
    }
    if rootNode.isTerminating {
      subtrieWords.append(previousLetters)
    }
    for childNode in rootNode.children.values {
      let childWords = wordsInSubtrie(rootNode: childNode, partialWord: previousLetters)
      subtrieWords += childWords
    }
    return subtrieWords
  }
}<|MERGE_RESOLUTION|>--- conflicted
+++ resolved
@@ -11,22 +11,12 @@
 
 /// A node in the trie
 class TrieNode<T: Hashable> {
-<<<<<<< HEAD
     var value: T?
     weak var parentNode: TrieNode?
     var children: [T: TrieNode] = [:]
     var isTerminating = false
     var isLeaf: Bool {
         return children.count == 0
-=======
-  var value: T?
-  weak var parentNode: TrieNode?
-  var children: [T: TrieNode] = [:]
-  var isTerminating = false
-  var isLeaf: Bool {
-    get {
-      return children.count == 0
->>>>>>> ebaaac2d
     }
   }
   
@@ -54,7 +44,6 @@
 
 /// A trie data structure containing words.  Each node is a single
 /// character of a word.
-<<<<<<< HEAD
 class Trie: NSObject, NSCoding {
     typealias Node = TrieNode<Character>
     /// The number of words in the trie
@@ -99,30 +88,6 @@
     func encode(with coder: NSCoder) {
         coder.encode(self.words, forKey: "words")
     }
-=======
-class Trie {
-  typealias Node = TrieNode<Character>
-  /// The number of words in the trie
-  public var count: Int {
-    return wordCount
-  }
-  /// Is the trie empty?
-  public var isEmpty: Bool {
-    return wordCount == 0
-  }
-  /// All words currently in the trie
-  public var words: [String] {
-    return wordsInSubtrie(rootNode: root, partialWord: "")
-  }
-  fileprivate let root: Node
-  fileprivate var wordCount: Int
-  
-  /// Creats an empty trie.
-  init() {
-    root = Node()
-    wordCount = 0
-  }
->>>>>>> ebaaac2d
 }
 
 // MARK: - Adds methods: insert, remove, contains
